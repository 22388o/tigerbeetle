# Install TigerBeetle, benchmark! and work your way through six demos...

- [Clone TigerBeetle](#clone-tigerbeetle)
- [Upgrade Ubuntu to the 5.7.15 kernel](#upgrade-ubuntu-to-the-5715-kernel)
- [Install Zig](#install-zig)
- [Simulate non-pristine lab conditions](#simulate-non-pristine-lab-conditions)
- [Benchmark!](#benchmark)
- [Explore the API through six demos](#explore-the-api-through-six-demos)

## Video walkthrough

[![Video walkthrough on Youtube](https://img.youtube.com/vi/lQSIVgvea48/0.jpg)](https://www.youtube.com/watch?v=lQSIVgvea48)

## Clone TigerBeetle

```bash
git clone https://github.com/coilhq/tigerbeetle.git
cd tigerbeetle/
<<<<<<< HEAD
=======
```

## Upgrade Ubuntu to the 5.7.15 kernel

```bash
scripts/upgrade_ubuntu_kernel.sh
>>>>>>> ce81ee5d
```

## Install Zig and build TigerBeetle

```bash
scripts/install.sh
```

## Simulate non-pristine lab conditions

You are ready to rock! To simulate non-pristine lab conditions (tiger beetles thrive in harsh environments with noisy neighbors), turn up your favorite album, or if you're looking for something new, we suggest Noel Gallagher's High Flying Birds.

Be aware that super non-pristine lab conditions such as an active video call might cause cache pollution and drop throughput. But rock 'n roll is generally fine.

## Benchmark!

With TigerBeetle installed, you are ready to benchmark!

```bash
scripts/benchmark.sh
```

## Explore the API through six demos

Take a look at the source code of these demos before you run them. Check out our screencast of these demos for much more detail (note that there have been a few changes to our types since the screencast).

Let's turn up the log level some more (and your favorite album), so you can see everything the server does as you run these demos:

- Open `src/config.zig` in your editor and change `log_level` to `3` (debug).

<<<<<<< HEAD
* Start a single replica cluster:
Format the data file:
`./tigerbeetle format --cluster=0 --replica=0 0_0.tigerbeetle`
Start the replica from the data file:
`./tigerbeetle start --addresses=3001 0_0.tigerbeetle &`
=======
- Rebuild TigerBeetle using the new debug log level by running `zig/zig build -Dcpu=baseline -Drelease-safe && mv zig-out/bin/tigerbeetle .`

- Start a single replica cluster:
Init:
`./tigerbeetle init --cluster=1 --replica=0 --directory=.`
Run:
`./tigerbeetle start --cluster=1 --replica=0 --addresses=3001 --directory=. &`
>>>>>>> ce81ee5d

### Demo 1, 2: Create and lookup accounts

Let's create some accounts and check their balances and limits:

```bash
zig/zig run src/demo_01_create_accounts.zig
zig/zig run src/demo_02_lookup_accounts.zig
```

What happens if we create those accounts again?

```bash
zig/zig run src/demo_01_create_accounts.zig
```

### Demo 3: Simple journal entries

Let's create some simple double-entry accounting journal entries:

```bash
zig/zig run src/demo_03_create_transfers.zig
# Now let's look at both accounts and the transfers for those accounts:
zig/zig run src/demo_02_lookup_accounts.zig
zig/zig run src/demo_07_lookup_transfers.zig
```

### Demo 4, 5, 6: Two-phase transfer journal entries

<<<<<<< HEAD
Let's try full two-phase transfers (create, and then post):

*These two-phase transfers are designed for two-phase systems such as Interledger or Mojaloop, where the fulfil packet only includes the transfer id and you want to avoid a lookup query roundtrip to the database before writing the compensating journal entry.*
=======
Let's try full two-phase transfers (create and then post):

*These two-phase transfers are designed for two-phase systems such as Interledger or Mojaloop, where the fulfill packet only includes the transfer id, and you want to avoid a lookup query roundtrip to the database before writing the compensating journal entry.*
>>>>>>> ce81ee5d

You will see the second transfer is rejected with an error for tripping the debit reserved limit.

```bash
zig/zig run src/demo_04_create_pending_transfers.zig
zig/zig run src/demo_02_lookup_accounts.zig
```

You will see these two-phase transfers only update the reserved inflight limits.

Let's post (and accept):

Again, the second transfer is rejected because it was never created.

```bash
zig/zig run src/demo_05_post_pending_transfers.zig
# At this point, Account[1] has reached its credit limit (no more debit transfers allowed).
zig/zig run src/demo_02_lookup_accounts.zig
```

Let's also pretend someone else tried to void the pending transfer concurrently:

```bash
zig/zig run src/demo_06_void_pending_transfers.zig
```

**From here, feel free to tweak these demos and see what happens. You can explore all our accounting invariants (and the DSL we created for these) in `src/state_machine.zig` by grepping the source for `fn create_account` or `fn create_transfer`.**

**Enjoy...**<|MERGE_RESOLUTION|>--- conflicted
+++ resolved
@@ -16,15 +16,12 @@
 ```bash
 git clone https://github.com/coilhq/tigerbeetle.git
 cd tigerbeetle/
-<<<<<<< HEAD
-=======
 ```
 
 ## Upgrade Ubuntu to the 5.7.15 kernel
 
 ```bash
 scripts/upgrade_ubuntu_kernel.sh
->>>>>>> ce81ee5d
 ```
 
 ## Install Zig and build TigerBeetle
@@ -55,21 +52,13 @@
 
 - Open `src/config.zig` in your editor and change `log_level` to `3` (debug).
 
-<<<<<<< HEAD
-* Start a single replica cluster:
+- Rebuild TigerBeetle using the new debug log level by running `zig/zig build -Dcpu=baseline -Drelease-safe && mv zig-out/bin/tigerbeetle .`
+
+- Start a single replica cluster:
 Format the data file:
 `./tigerbeetle format --cluster=0 --replica=0 0_0.tigerbeetle`
 Start the replica from the data file:
 `./tigerbeetle start --addresses=3001 0_0.tigerbeetle &`
-=======
-- Rebuild TigerBeetle using the new debug log level by running `zig/zig build -Dcpu=baseline -Drelease-safe && mv zig-out/bin/tigerbeetle .`
-
-- Start a single replica cluster:
-Init:
-`./tigerbeetle init --cluster=1 --replica=0 --directory=.`
-Run:
-`./tigerbeetle start --cluster=1 --replica=0 --addresses=3001 --directory=. &`
->>>>>>> ce81ee5d
 
 ### Demo 1, 2: Create and lookup accounts
 
@@ -99,15 +88,9 @@
 
 ### Demo 4, 5, 6: Two-phase transfer journal entries
 
-<<<<<<< HEAD
-Let's try full two-phase transfers (create, and then post):
-
-*These two-phase transfers are designed for two-phase systems such as Interledger or Mojaloop, where the fulfil packet only includes the transfer id and you want to avoid a lookup query roundtrip to the database before writing the compensating journal entry.*
-=======
 Let's try full two-phase transfers (create and then post):
 
 *These two-phase transfers are designed for two-phase systems such as Interledger or Mojaloop, where the fulfill packet only includes the transfer id, and you want to avoid a lookup query roundtrip to the database before writing the compensating journal entry.*
->>>>>>> ce81ee5d
 
 You will see the second transfer is rejected with an error for tripping the debit reserved limit.
 
